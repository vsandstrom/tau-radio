use serde::{Serialize, Deserialize};
use std::path::PathBuf;
use std::fs;
use dialoguer::{Input, Password};
use std::process::exit;
use is_ip::is_ip;
use crate::util::validate_port;



#[derive(Debug, Serialize, Deserialize, Clone)]
pub struct Config {
  pub username: String,
  pub password: String,
  pub url: String,
  pub port: u16,
  pub mount: String,
  pub audio_interface: String,
  pub file: Option<String>,
  pub no_recording: bool
}

impl Config {
  fn get_config_path() -> PathBuf {
    if let Ok(xdg_path) = std::env::var("XDG_CONFIG_HOME") {
      return PathBuf::from(xdg_path).join("tau").join("config.toml");
    }
    
    if let Ok(home_path) = std::env::var("HOME") {
      return PathBuf::from(home_path).join(".config").join("tau").join("config.toml");
    }

    PathBuf::from("config.toml")
  }

  /// Merges local config.toml with current CLI arguments if there are any.
  pub fn merge_cli_args(mut self, args: crate::args::Args) -> Self {
    if let Some(username) = args.username { self.username = username; }
    if let Some(password) = args.password { self.password = password; }
    if let Some(url) = args.url { self.url = url; }
    if let Some(port) = args.port { self.port = port; }
    if let Some(mount) = args.mount { self.mount = mount; }
    if let Some(file) = args.file { self.file = Some(file); }
    if let Some(no_rec) = args.no_recording { self.no_recording = no_rec };
    self
  }

  /// Creates an instance of Config, and reads from the saved `config.toml` file stored on disc.
  /// If no `config.toml` file can be found, it prompts the user to enter one. 
  pub fn load_or_create(reset: bool) -> Config {
    let path = Self::get_config_path();
    if path.exists() && !reset {
      let settings = fs::read_to_string(&path).expect("could not read config file");
      toml::from_str(&settings).expect("Invalid config format")
    } else {
      println!("No config found at '{}'. Let's create one: ", path.display());
      println!("Credentials must correspond to what is set in icecast.xml");
      let username: String = Input::new()
        .with_prompt("Username")
        .interact_text()
        .unwrap(); 
      
      let password: String = Password::new()
        .with_prompt("Password")
        .interact()
        .unwrap(); 

      let url: String = Input::new()
        .with_prompt("Icecast URL")
        .default("127.0.0.1".into())
        .interact_text().inspect(|a: &String| {
          if !is_ip(a) {
            eprintln!("IP is not valid");
            exit(1);
          }
        }).unwrap();

      let port: u16 = Input::new()
        .with_prompt("Port")
        .default(8000)
        .interact_text().inspect(|x| {
          if !(1..=0xFFFF).contains(x) {
            eprintln!("Port is not within valid range: 1 - 65535");
            exit(1);
          }
        }).unwrap();

      let mount = Input::new()
        .with_prompt("Icecast mount point")
        .default("tau.ogg".into())
        .interact_text()
        .unwrap();

      let audio_interface = Input::new()
        .with_prompt("Audio Interface")
        .default(crate::DEFAULT_INPUT.to_string())
        .interact_text()
        .unwrap();


      let file: String = Input::new()
        .with_prompt("Filename (leave empty for 'tau_[timestamp].ogg')")
        .allow_empty(true)
        .interact()
        .unwrap();

      let no_recording = Input::new()
        .with_prompt("Disable local recording (Disables filename)")
        .default(false)
        .interact_text()
        .unwrap();

      let config = Config {
        username,
        password,
        url,
        port,
        mount,
        audio_interface,
        file: if file.trim().is_empty() {None} else { Some(file) },
        no_recording
      };

      if let Some(parent) = path.parent() {
        fs::create_dir_all(parent).expect("Could not create config directory")
      }
      let toml_string = toml::to_string_pretty(&config).unwrap();
      fs::write(&path, toml_string).expect("Failed to write config file");

      config
    }
  }
<<<<<<< HEAD
}



pub fn load_or_create_config(reset: bool) -> Config {
  let path = get_config_path();

  if path.exists() && !reset {
    let settings = fs::read_to_string(&path).expect("could not read config file");
    toml::from_str(&settings).expect("Invalid config format")
  } else {
    println!("No config found at '{}'. Let's create one: ", path.display());
    let username: String = Input::new()
      .with_prompt("Username")
      .interact_text()
      .unwrap(); 
    
    let password: String = Password::new()
      .with_prompt("Password")
      .interact()
      .unwrap(); 

    let url: String = Input::new()
      .with_prompt("Icecast URL")
      .default("127.0.0.1".into())
      .interact_text()
      .unwrap();

    let port: u16 = Input::new()
      .with_prompt("Port")
      .default(8000)
      .interact_text()
      .unwrap();

    let audio_interface = Input::new()
      .with_prompt("Audio Interface")
      .default(crate::DEFAULT_INPUT.to_string())
      .interact_text()
      .unwrap();


    let file: String = Input::new()
      .with_prompt("Filename (leave empty for 'tau_[timestamp].ogg')")
      .allow_empty(true)
      .interact()
      .unwrap();

    let no_recording = Input::new()
      .with_prompt("Disable local recording (Disables filename)")
      .default(false)
      .interact_text()
      .unwrap();

    let config = Config {
      username,
      password,
      url,
      port,
      audio_interface,
      file: if file.trim().is_empty() {None} else { Some(file) },
      no_recording
    };

    if let Some(parent) = path.parent() {
      fs::create_dir_all(parent).expect("Could not create config directory")
    }
    let toml_string = toml::to_string_pretty(&config).unwrap();
    fs::write(&path, toml_string).expect("Failed to write config file");

    config
  }
}

/// Merges local config.toml with current CLI arguments if there are any.
pub fn merge_cli_args(config: &mut Config, args: crate::args::Args) {
  if let Some(username) = args.username { config.username = username; }
  if let Some(password) = args.password { config.password = password; }
  if let Some(url) = args.url { config.url = url; }
  if let Some(port) = args.port { config.port = port; }
  if let Some(file) = args.file { config.file = Some(file); }
  if let Some(no_rec) = args.no_recording {config.no_recording = no_rec; }
}

fn get_config_path() -> PathBuf {
  if let Ok(xdg_path) = std::env::var("XDG_CONFIG_HOME") {
    return PathBuf::from(xdg_path).join("tau").join("config.toml");
  }
  
  if let Ok(home_path) = std::env::var("HOME") {
    return PathBuf::from(home_path).join(".config").join("tau").join("config.toml");
  }

  PathBuf::from("config.toml")
}
=======
}
>>>>>>> 04b8af65
<|MERGE_RESOLUTION|>--- conflicted
+++ resolved
@@ -130,101 +130,4 @@
       config
     }
   }
-<<<<<<< HEAD
-}
-
-
-
-pub fn load_or_create_config(reset: bool) -> Config {
-  let path = get_config_path();
-
-  if path.exists() && !reset {
-    let settings = fs::read_to_string(&path).expect("could not read config file");
-    toml::from_str(&settings).expect("Invalid config format")
-  } else {
-    println!("No config found at '{}'. Let's create one: ", path.display());
-    let username: String = Input::new()
-      .with_prompt("Username")
-      .interact_text()
-      .unwrap(); 
-    
-    let password: String = Password::new()
-      .with_prompt("Password")
-      .interact()
-      .unwrap(); 
-
-    let url: String = Input::new()
-      .with_prompt("Icecast URL")
-      .default("127.0.0.1".into())
-      .interact_text()
-      .unwrap();
-
-    let port: u16 = Input::new()
-      .with_prompt("Port")
-      .default(8000)
-      .interact_text()
-      .unwrap();
-
-    let audio_interface = Input::new()
-      .with_prompt("Audio Interface")
-      .default(crate::DEFAULT_INPUT.to_string())
-      .interact_text()
-      .unwrap();
-
-
-    let file: String = Input::new()
-      .with_prompt("Filename (leave empty for 'tau_[timestamp].ogg')")
-      .allow_empty(true)
-      .interact()
-      .unwrap();
-
-    let no_recording = Input::new()
-      .with_prompt("Disable local recording (Disables filename)")
-      .default(false)
-      .interact_text()
-      .unwrap();
-
-    let config = Config {
-      username,
-      password,
-      url,
-      port,
-      audio_interface,
-      file: if file.trim().is_empty() {None} else { Some(file) },
-      no_recording
-    };
-
-    if let Some(parent) = path.parent() {
-      fs::create_dir_all(parent).expect("Could not create config directory")
-    }
-    let toml_string = toml::to_string_pretty(&config).unwrap();
-    fs::write(&path, toml_string).expect("Failed to write config file");
-
-    config
-  }
-}
-
-/// Merges local config.toml with current CLI arguments if there are any.
-pub fn merge_cli_args(config: &mut Config, args: crate::args::Args) {
-  if let Some(username) = args.username { config.username = username; }
-  if let Some(password) = args.password { config.password = password; }
-  if let Some(url) = args.url { config.url = url; }
-  if let Some(port) = args.port { config.port = port; }
-  if let Some(file) = args.file { config.file = Some(file); }
-  if let Some(no_rec) = args.no_recording {config.no_recording = no_rec; }
-}
-
-fn get_config_path() -> PathBuf {
-  if let Ok(xdg_path) = std::env::var("XDG_CONFIG_HOME") {
-    return PathBuf::from(xdg_path).join("tau").join("config.toml");
-  }
-  
-  if let Ok(home_path) = std::env::var("HOME") {
-    return PathBuf::from(home_path).join(".config").join("tau").join("config.toml");
-  }
-
-  PathBuf::from("config.toml")
-}
-=======
-}
->>>>>>> 04b8af65
+}